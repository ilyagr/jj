--- conflicted
+++ resolved
@@ -130,7 +130,6 @@
             vec![]
         };
     }
-<<<<<<< HEAD
     let merged_tree = merge_commit_trees(tx.repo(), &new_parents_commits)?;
     let new_parents_commit_id = new_parents_commits.iter().map(|c| c.id().clone()).collect();
     let new_commit = tx
@@ -138,9 +137,9 @@
         .new_commit(command.settings(), new_parents_commit_id, merged_tree.id())
         .set_description(cli_util::join_message_paragraphs(&args.message_paragraphs))
         .write()?;
+    let mut num_rebased = commits_to_rebase.len();
     {
         // This section is a no-op if commits_to_rebase is empty
-        let mut num_rebased = commits_to_rebase.len();
         rebase_commits_replacing_certain_parents(
             tx.mut_repo(),
             command.settings(),
@@ -149,11 +148,7 @@
             &[new_commit.clone()],
         )?;
         num_rebased += tx.mut_repo().rebase_descendants(command.settings())?;
-        if num_rebased > 0 {
-            writeln!(ui.stderr(), "Rebased {num_rebased} descendant commits")?;
-        }
-=======
-    num_rebased += tx.mut_repo().rebase_descendants(command.settings())?;
+    }
     if args.no_edit {
         write!(ui.stderr(), "Created new commit ")?;
         tx.write_commit_summary(ui.stderr_formatter().as_mut(), &new_commit)?;
@@ -164,7 +159,6 @@
     }
     if num_rebased > 0 {
         writeln!(ui.stderr(), "Rebased {num_rebased} descendant commits")?;
->>>>>>> 811ac5ff
     }
     tx.finish(ui)?;
     Ok(())
