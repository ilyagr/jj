--- conflicted
+++ resolved
@@ -51,15 +51,10 @@
 /// Split a revision in two
 ///
 /// Starts a [diff editor] on the changes in the revision. Edit the right side
-<<<<<<< HEAD
-/// of the diff until it has the content you want in the first commit. Once you
-/// close the editor, your revision will be split into two commits.
-=======
 /// of the diff until it has the content you want in the new revision. Once
 /// you close the editor, your edited content will be put in a new revision
 /// before the original revision, while the remaining changes will replace the
 /// original revision.
->>>>>>> 6c923e23
 ///
 /// [diff editor]:
 ///     https://docs.jj-vcs.dev/latest/config/#editing-diffs
